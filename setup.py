"""
setuptools must be installed first. If you do not have setuptools installed
please download and install it from http://pypi.python.org/pypi/setuptools
"""

descr = """
Statsmodels is a python package that provides a complement to scipy for
statistical computations including descriptive statistics and
estimation of statistical models.

scikits.statsmodels provides classes and functions for the estimation of
several categories of statistical models. These currently include linear
regression models, OLS, GLS, WLS and GLS with AR(p) errors, generalized
linear models for six distribution families, M-estimators for robust
linear models, and regression with discrete dependent variables, Logit,
Probit, MNLogit, Poisson, based on maximum likelihood estimators,
timeseries models, ARMA, AR and VAR. An extensive list of result statistics
are available for each estimation problem. Statsmodels also contains
descriptive statistics, a wide range of statistical tests and more.

We welcome feedback:
mailing list at `<http://groups.google.com/group/pystatsmodels>`_  or
our bug tracker at `<https://bugs.launchpad.net/statsmodels>`_

For updated versions between releases, we recommend our repository at
`<http://code.launchpad.net/statsmodels>`_ We will move to github in the
near future `<https://github.com/statsmodels>`_

Main changes for 0.3.0
----------------------

*Changes that break backwards compatibility*

Added api.py for importing. So the new convention for importing is ::

import scikits.statsmodels.api as sm

Importing from modules directly now avoids unnecessary imports and increases
the import speed if a library or user only needs specific functions.

* sandbox/output.py -> iolib/table.py
* lib/io.py -> iolib/foreign.py (Now contains Stata .dta format reader)
* family -> families
* families.links.inverse -> families.links.inverse_power
* Datasets' Load class is now load function.
* regression.py -> regression/linear_model.py
* discretemod.py -> discrete/discrete_model.py
* rlm.py -> robust/robust_linear_model.py
* glm.py -> genmod/generalized_linear_model.py
* model.py -> base/model.py
* t() method -> tvalues attribute (t() still exists but raises a warning)

*main changes and additions*

* Numerous bugfixes.
* Time Series Analysis model (tsa)
  - Vector Autoregression Models VAR (tsa.VAR)
  - Autogressive Models AR (tsa.AR)
  - Autoregressive Moving Average Models ARMA (tsa.ARMA) :
      optionally uses Cython for Kalman Filtering
      use setup.py install with option --with-cython
  - Baxter-King band-pass filter (tsa.filters.baxter_king)
* Improved maximum likelihood framework uses all available scipy.optimize solvers
* Refactor of the datasets sub-package.
* Added Nile River dataset.
* Removed RPy dependency for running the test suite.
* Refactored the test suite.
* Refactored codebase/directory structure.
* Support for offset and exposure in GLM.
* Removed data_weights argument to GLM.fit for Binomial models.
* New statistical tests, especially diagnostic and specification tests
* Multiple test correction
* General Method of Moment framework in sandbox
* Improved documentation
* and other additions


Main Changes in 0.2.0
---------------------

* Improved documentation and expanded and more examples
* Added four discrete choice models: Poisson, Probit, Logit, and Multinomial Logit.
* Added PyDTA. Tools for reading Stata binary datasets (*.dta) and putting
  them into numpy arrays.
* Added four new datasets for examples and tests.
* Results classes have been refactored to use lazy evaluation.
* Improved support for maximum likelihood estimation.
* bugfixes
* renames for more consistency
  RLM.fitted_values -> RLM.fittedvalues
  GLMResults.resid_dev -> GLMResults.resid_deviance

Sandbox
-------

We are continuing to work on support for systems of equations models, panel data
models, time series analysis, and information and entropy econometrics in the
sandbox. This code is often merged into trunk as it becomes more robust.


Windows Help
------------
The source distribution for Windows includes a htmlhelp file (statsmodels.chm).
This can be opened from the python interpreter ::

>>> import scikits.statsmodels.api as sm
>>> sm.open_help()


Note for Mac Users
------------------

We obtained a report of test failures where the required precision of the
test seems too high. Since the precision on both Windows and Linux is higher,
we would appreciate any reports of whether test on Mac fail or not.

"""
import os
import sys

import setuptools
from numpy.distutils.core import setup
import numpy

compile_cython = 0
if "--with-cython" in sys.argv:
    compile_cython = 1
    sys.argv.remove('--with-cython')


DISTNAME = 'scikits.statsmodels'
DESCRIPTION = 'Statistical computations and models for use with SciPy'
LONG_DESCRIPTION = descr
MAINTAINER = 'Skipper Seabold, Josef Perktold'
MAINTAINER_EMAIL ='pystatsmodels@googlegroups.com'
URL = ''
LICENSE = 'BSD License'
DOWNLOAD_URL = ''

MAJ = 0
MIN = 3
REV = 0
DEV = True #False
QUALIFIER = '' #'b2dev'

classifiers = [ 'Development Status :: 4 - Beta',
              'Environment :: Console',
              'Programming Language :: Python :: 2.4',
              'Operating System :: OS Independent',
              'Intended Audience :: Developers',
              'Intended Audience :: Science/Research',
              'License :: OSI Approved :: BSD License',
              'Topic :: Scientific/Engineering']

def build_ver_str():
    return '%d.%d.%d' % (MAJ,MIN,REV)

def fbuild_fver_str():
    if DEV:
        return build_ver_str() + 'dev'
    else:
        return build_ver_str() + QUALIFIER

VERSION = build_ver_str()

def configuration(parent_package='', top_path=None, package_name=DISTNAME):
    #if os.path.exists('MANIFEST'): os.remove('MANIFEST')

    from numpy.distutils.misc_util import Configuration
    config = Configuration(None, parent_package, top_path,
                           namespace_packages = ['scikits'],
                           name = DISTNAME,
                           version = fbuild_fver_str(),
                           maintainer  = MAINTAINER,
                           maintainer_email = MAINTAINER_EMAIL,
                           description = DESCRIPTION,
                           license = LICENSE,
                           url = URL,
                           download_url = DOWNLOAD_URL,
                           long_description = LONG_DESCRIPTION)
    config.add_subpackage('scikits')
    config.add_data_files('scikits/__init__.py')
    config.add_data_dir('scikits/statsmodels/tests')
    config.add_data_dir('scikits/statsmodels/examples')
    config.add_data_dir('scikits/statsmodels/docs')
    config.add_data_dir('scikits/statsmodels/iolib/tests')
    config.add_data_dir('scikits/statsmodels/discrete/tests')
    config.add_data_dir('scikits/statsmodels/genmod/tests')
    config.add_data_dir('scikits/statsmodels/regression/tests')
    config.add_data_dir('scikits/statsmodels/robust/tests')
<<<<<<< HEAD
    config.add_data_dir('scikits/statsmodels/tsa/vector_ar/tests')
    config.add_data_dir('scikits/statsmodels/tsa/filters/tests')
    config.add_data_files('scikits/statsmodels/docs/build/htmlhelp/statsmodelsdoc.chm')
    config.add_data_files('scikits/statsmodels/iolib/tests/results/macrodata.npy')
=======
    config.add_data_dir('scikits/statsmodels/tsa/var/tests')
    config.add_data_dir('scikits/statsmodels/nonparametric/tests')
>>>>>>> 851a278f
    vardatafiles = [os.path.join(r,d) for r,ds,f in \
                    os.walk('scikits/statsmodels/tsa/vector_ar/data')
                    for d in f if not os.path.splitext(d)[1] in ['.py',
                    '.pyc']]
    for f in vardatafiles:
        config.add_data_files(f)
    extradatafiles = [os.path.join(r,d) for r,ds,f in \
                      os.walk('scikits/statsmodels/datasets')
                      for d in f if not os.path.splitext(d)[1] in
                      ['.py', '.pyc']]
    for f in extradatafiles:
        config.add_data_files(f)
    tsaresultsfiles = [os.path.join(r,d) for r,ds,f in \
                       os.walk('scikits/statsmodels/tsa/tests/results') for \
                       d in f if not os.path.splitext(d)[1] in ['.py',
                           '.do', '.pyc', '.swp']]
    for f in tsaresultsfiles:
        config.add_data_files(f)
    kderesultsfiles = [os.path.join(r,d) for r,ds,f in \
                os.walk('scikits/statsmodels/nonparametric/tests/results') for \
                       d in f if not os.path.splitext(d)[1] in ['.py',
                           '.do', '.pyc', '.swp']]
    for f in kderesultsfiles:
        config.add_data_files(f)


    if compile_cython:
        config.add_extension('tsa/kalmanf/kalman_loglike',
                sources = ['scikits/statsmodels/tsa/kalmanf/kalman_loglike.c'],
                include_dirs=[numpy.get_include()])

    #config.add_subpackage(DISTNAME)
    #config.add_subpackage('scikits/statsmodels/examples')
    #config.add_subpackage('scikits/statsmodels/tests')


    config.set_options(
            ignore_setup_xxx_py = True,
            assume_default_configuration = True,
            delegate_options_to_subpackages = True,
            quiet = False,
            )

    return config

if __name__ == "__main__":

    setup(configuration = configuration,
        #name = DISTNAME,
        #install_requires = 'numpy',
        namespace_packages = ['scikits'],
        packages = setuptools.find_packages(),
        include_package_data = True,
        test_suite="nose.collector",
        zip_safe = False, # the package can not run out of an .egg file bc of
                          # nose tests
        classifiers = classifiers)<|MERGE_RESOLUTION|>--- conflicted
+++ resolved
@@ -188,15 +188,11 @@
     config.add_data_dir('scikits/statsmodels/genmod/tests')
     config.add_data_dir('scikits/statsmodels/regression/tests')
     config.add_data_dir('scikits/statsmodels/robust/tests')
-<<<<<<< HEAD
     config.add_data_dir('scikits/statsmodels/tsa/vector_ar/tests')
     config.add_data_dir('scikits/statsmodels/tsa/filters/tests')
     config.add_data_files('scikits/statsmodels/docs/build/htmlhelp/statsmodelsdoc.chm')
     config.add_data_files('scikits/statsmodels/iolib/tests/results/macrodata.npy')
-=======
-    config.add_data_dir('scikits/statsmodels/tsa/var/tests')
     config.add_data_dir('scikits/statsmodels/nonparametric/tests')
->>>>>>> 851a278f
     vardatafiles = [os.path.join(r,d) for r,ds,f in \
                     os.walk('scikits/statsmodels/tsa/vector_ar/data')
                     for d in f if not os.path.splitext(d)[1] in ['.py',
